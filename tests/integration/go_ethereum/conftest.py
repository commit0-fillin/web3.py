--- conflicted
+++ resolved
@@ -70,18 +70,8 @@
 
 @pytest.fixture(scope="module")
 def geth_zipfile_version(get_geth_version):
-<<<<<<< HEAD
-    if get_geth_version.major == 1:
-        if get_geth_version.minor == 7:
-            return GETH_17_ZIP
-        elif get_geth_version.minor == 8:
-            return GETH_1822_ZIP
-        elif get_geth_version.minor == 9:
-            return GETH_1919_ZIP
-=======
     if get_geth_version.major == 1 and get_geth_version.minor == 9:
         return GETH_197_ZIP
->>>>>>> 6a334ae5
     raise AssertionError("Unsupported geth version")
 
 
