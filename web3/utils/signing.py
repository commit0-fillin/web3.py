--- conflicted
+++ resolved
@@ -1,7 +1,3 @@
-<<<<<<< HEAD
-=======
-
->>>>>>> 7b14f83b
 from web3.utils.encoding import (
     to_bytes,
     to_int,
