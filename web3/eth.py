from typing import (
    Any,
    Callable,
    List,
    NoReturn,
    Optional,
    Sequence,
    Tuple,
    Type,
    Union,
    cast,
    overload,
)
import warnings

from eth_account import (
    Account,
)
from eth_typing import (
    Address,
    BlockNumber,
    ChecksumAddress,
    HexStr,
)
from eth_utils import (
    is_checksum_address,
    is_string,
)
from eth_utils.toolz import (
    assoc,
    merge,
)
from hexbytes import (
    HexBytes,
)

from web3._utils.blocks import (
    select_method_for_block_identifier,
)
from web3._utils.decorators import (
    deprecated_for,
)
from web3._utils.empty import (
    Empty,
    empty,
)
from web3._utils.encoding import (
    to_hex,
)
from web3._utils.filters import (
    select_filter_method,
)
from web3._utils.rpc_abi import (
    RPC,
)
from web3._utils.threads import (
    Timeout,
)
from web3._utils.transactions import (
    assert_valid_transaction_params,
    extract_valid_transaction_params,
    get_buffered_gas_estimate,
    get_required_transaction,
    replace_transaction,
    wait_for_transaction_receipt,
)
from web3.contract import (
    ConciseContract,
    Contract,
    ContractCaller,
)
from web3.exceptions import (
    TimeExhausted,
)
from web3.iban import (
    Iban,
)
from web3.method import (
    DeprecatedMethod,
    Method,
    default_root_munger,
)
from web3.module import (
    Module,
    ModuleV2,
)
from web3.types import (
    ENS,
    BlockData,
    BlockIdentifier,
    FilterParams,
    GasPriceStrategy,
    LogReceipt,
    MerkleProof,
    Nonce,
    SignedTx,
    SyncStatus,
    TxData,
    TxParams,
    TxReceipt,
    Uncle,
    Wei,
    _Hash32,
)


class Eth(ModuleV2, Module):
    account = Account()
    _default_account: Union[ChecksumAddress, Empty] = empty
    _default_block: BlockIdentifier = "latest"
    defaultContractFactory: Type[Union[Contract, ConciseContract, ContractCaller]] = Contract  # noqa: E704,E501
    iban = Iban
    gasPriceStrategy = None

    def namereg(self) -> NoReturn:
        raise NotImplementedError()

    def icapNamereg(self) -> NoReturn:
        raise NotImplementedError()

    _protocol_version: Method[Callable[[], str]] = Method(
        RPC.eth_protocolVersion,
        mungers=None,
    )

    @property
    def protocol_version(self) -> str:
        warnings.warn(
            "This method has been deprecated in some clients.",
            category=DeprecationWarning,
        )
        return self._protocol_version()

    @property
    def protocolVersion(self) -> str:
        warnings.warn(
            'protocolVersion is deprecated in favor of protocol_version',
            category=DeprecationWarning,
        )
        return self.protocol_version

    is_syncing: Method[Callable[[], Union[SyncStatus, bool]]] = Method(
        RPC.eth_syncing,
        mungers=None,
    )

    @property
    def syncing(self) -> Union[SyncStatus, bool]:
        return self.is_syncing()

    get_coinbase: Method[Callable[[], ChecksumAddress]] = Method(
        RPC.eth_coinbase,
        mungers=None,
    )

    @property
    def coinbase(self) -> ChecksumAddress:
        return self.get_coinbase()

    is_mining: Method[Callable[[], bool]] = Method(
        RPC.eth_mining,
        mungers=None,
    )

    @property
    def mining(self) -> bool:
        return self.is_mining()

    get_hashrate: Method[Callable[[], int]] = Method(
        RPC.eth_hashrate,
        mungers=None,
    )

    @property
    def hashrate(self) -> int:
        return self.get_hashrate()

    _gas_price: Method[Callable[[], Wei]] = Method(
        RPC.eth_gasPrice,
        mungers=None,
    )

    @property
    def gas_price(self) -> Wei:
        return self._gas_price()

    @property
    def gasPrice(self) -> Wei:
        warnings.warn(
            'gasPrice is deprecated in favor of gas_price',
            category=DeprecationWarning,
        )
        return self.gas_price

    get_accounts: Method[Callable[[], Tuple[ChecksumAddress]]] = Method(
        RPC.eth_accounts,
        mungers=None,
    )

    @property
    def accounts(self) -> Tuple[ChecksumAddress]:
        return self.get_accounts()

    _block_number: Method[Callable[[], BlockNumber]] = Method(
        RPC.eth_blockNumber,
        mungers=None,
    )

    @property
    def block_number(self) -> BlockNumber:
        return self._block_number()

    @property
    def blockNumber(self) -> BlockNumber:
        warnings.warn(
            'blockNumber is deprecated in favor of block_number',
            category=DeprecationWarning,
        )
        return self.block_number

    _chain_id: Method[Callable[[], int]] = Method(
        RPC.eth_chainId,
        mungers=None,
    )

    @property
    def chain_id(self) -> int:
        return self._chain_id()

    @property
    def chainId(self) -> int:
        warnings.warn(
            'chainId is deprecated in favor of chain_id',
            category=DeprecationWarning,
        )
        return self.chain_id

    """ property default_account """

    @property
    def default_account(self) -> Union[ChecksumAddress, Empty]:
        return self._default_account

    @default_account.setter
    def default_account(self, account: Union[ChecksumAddress, Empty]) -> None:
        self._default_account = account

    @property
    def defaultAccount(self) -> Union[ChecksumAddress, Empty]:
        warnings.warn(
            'defaultAccount is deprecated in favor of default_account',
            category=DeprecationWarning,
        )
        return self._default_account

    @defaultAccount.setter
    def defaultAccount(self, account: Union[ChecksumAddress, Empty]) -> None:
        warnings.warn(
            'defaultAccount is deprecated in favor of default_account',
            category=DeprecationWarning,
        )
        self._default_account = account

    """ property default_block """

    @property
    def default_block(self) -> BlockIdentifier:
        return self._default_block

    @default_block.setter
    def default_block(self, value: BlockIdentifier) -> None:
        self._default_block = value

    @property
    def defaultBlock(self) -> BlockIdentifier:
        warnings.warn(
            'defaultBlock is deprecated in favor of default_block',
            category=DeprecationWarning,
        )
        return self._default_block

    @defaultBlock.setter
    def defaultBlock(self, value: BlockIdentifier) -> None:
        warnings.warn(
            'defaultBlock is deprecated in favor of default_block',
            category=DeprecationWarning,
        )
        self._default_block = value

    def block_id_munger(
        self,
        account: Union[Address, ChecksumAddress, ENS],
        block_identifier: Optional[BlockIdentifier] = None
    ) -> Tuple[Union[Address, ChecksumAddress, ENS], BlockIdentifier]:
        if block_identifier is None:
            block_identifier = self.default_block
        return (account, block_identifier)

    get_balance: Method[Callable[..., Wei]] = Method(
        RPC.eth_getBalance,
        mungers=[block_id_munger],
    )

    def get_storage_at_munger(
        self,
        account: Union[Address, ChecksumAddress, ENS],
        position: int,
        block_identifier: Optional[BlockIdentifier] = None
    ) -> Tuple[Union[Address, ChecksumAddress, ENS], int, BlockIdentifier]:
        if block_identifier is None:
            block_identifier = self.default_block
        return (account, position, block_identifier)

    get_storage_at: Method[Callable[..., HexBytes]] = Method(
        RPC.eth_getStorageAt,
        mungers=[get_storage_at_munger],
    )

    def get_proof_munger(
        self,
        account: Union[Address, ChecksumAddress, ENS],
        positions: Sequence[int],
        block_identifier: Optional[BlockIdentifier] = None
    ) -> Tuple[Union[Address, ChecksumAddress, ENS], Sequence[int], Optional[BlockIdentifier]]:
        if block_identifier is None:
            block_identifier = self.default_block
        return (account, positions, block_identifier)

    get_proof: Method[
        Callable[
            [Tuple[Union[Address, ChecksumAddress, ENS], Sequence[int], Optional[BlockIdentifier]]],
            MerkleProof
        ]
    ] = Method(
        RPC.eth_getProof,
        mungers=[get_proof_munger],
    )

    get_code: Method[Callable[..., HexBytes]] = Method(
        RPC.eth_getCode,
        mungers=[block_id_munger]
    )

    def get_block_munger(
        self, block_identifier: BlockIdentifier, full_transactions: bool = False
    ) -> Tuple[BlockIdentifier, bool]:
        return (block_identifier, full_transactions)

    """
    `eth_getBlockByHash`
    `eth_getBlockByNumber`
    """
    get_block: Method[Callable[..., BlockData]] = Method(
        method_choice_depends_on_args=select_method_for_block_identifier(
            if_predefined=RPC.eth_getBlockByNumber,
            if_hash=RPC.eth_getBlockByHash,
            if_number=RPC.eth_getBlockByNumber,
        ),
        mungers=[get_block_munger],
    )

    """
    `eth_getBlockTransactionCountByHash`
    `eth_getBlockTransactionCountByNumber`
    """
    get_block_transaction_count: Method[Callable[[BlockIdentifier], int]] = Method(
        method_choice_depends_on_args=select_method_for_block_identifier(
            if_predefined=RPC.eth_getBlockTransactionCountByNumber,
            if_hash=RPC.eth_getBlockTransactionCountByHash,
            if_number=RPC.eth_getBlockTransactionCountByNumber,
        ),
        mungers=[default_root_munger]
    )

    """
    `eth_getUncleCountByBlockHash`
    `eth_getUncleCountByBlockNumber`
    """
    get_uncle_count: Method[Callable[[BlockIdentifier], int]] = Method(
        method_choice_depends_on_args=select_method_for_block_identifier(
            if_predefined=RPC.eth_getUncleCountByBlockNumber,
            if_hash=RPC.eth_getUncleCountByBlockHash,
            if_number=RPC.eth_getUncleCountByBlockNumber,
        ),
        mungers=[default_root_munger]
    )

    """
    `eth_getUncleByBlockHashAndIndex`
    `eth_getUncleByBlockNumberAndIndex`
    """
    get_uncle_by_block: Method[Callable[[BlockIdentifier, int], Uncle]] = Method(
        method_choice_depends_on_args=select_method_for_block_identifier(
            if_predefined=RPC.eth_getUncleByBlockNumberAndIndex,
            if_hash=RPC.eth_getUncleByBlockHashAndIndex,
            if_number=RPC.eth_getUncleByBlockNumberAndIndex,
        ),
        mungers=[default_root_munger]
    )

    get_transaction: Method[Callable[[_Hash32], TxData]] = Method(
        RPC.eth_getTransactionByHash,
        mungers=[default_root_munger]
    )

    def getTransactionFromBlock(
        self, block_identifier: BlockIdentifier, transaction_index: int
    ) -> NoReturn:
        """
        Alias for the method getTransactionByBlock
        Deprecated to maintain naming consistency with the json-rpc API
        """
        raise DeprecationWarning("This method has been deprecated as of EIP 1474.")

    get_transaction_by_block: Method[Callable[[BlockIdentifier, int], TxData]] = Method(
        method_choice_depends_on_args=select_method_for_block_identifier(
            if_predefined=RPC.eth_getTransactionByBlockNumberAndIndex,
            if_hash=RPC.eth_getTransactionByBlockHashAndIndex,
            if_number=RPC.eth_getTransactionByBlockNumberAndIndex,
        ),
        mungers=[default_root_munger]
    )

    def waitForTransactionReceipt(
        self, transaction_hash: _Hash32, timeout: int = 120, poll_latency: float = 0.1
    ) -> TxReceipt:
        try:
            return wait_for_transaction_receipt(self.web3, transaction_hash, timeout, poll_latency)
        except Timeout:
            raise TimeExhausted(
                "Transaction {} is not in the chain, after {} seconds".format(
                    to_hex(transaction_hash),
                    timeout,
                )
            )

    get_transaction_receipt: Method[Callable[[_Hash32], TxReceipt]] = Method(
        RPC.eth_getTransactionReceipt,
        mungers=[default_root_munger]
    )

    get_transaction_count: Method[Callable[..., Nonce]] = Method(
        RPC.eth_getTransactionCount,
        mungers=[block_id_munger],
    )

    @deprecated_for("replace_transaction")
    def replaceTransaction(self, transaction_hash: _Hash32, new_transaction: TxParams) -> HexBytes:
        return self.replace_transaction(transaction_hash, new_transaction)

    def replace_transaction(self, transaction_hash: _Hash32, new_transaction: TxParams) -> HexBytes:
        current_transaction = get_required_transaction(self.web3, transaction_hash)
        return replace_transaction(self.web3, current_transaction, new_transaction)

    # todo: Update Any to stricter kwarg checking with TxParams
    # https://github.com/python/mypy/issues/4441
    @deprecated_for("modify_transaction")
    def modifyTransaction(
        self, transaction_hash: _Hash32, **transaction_params: Any
    ) -> HexBytes:
        return self.modify_transaction(transaction_hash, **transaction_params)

    def modify_transaction(
        self, transaction_hash: _Hash32, **transaction_params: Any
    ) -> HexBytes:
        assert_valid_transaction_params(cast(TxParams, transaction_params))
        current_transaction = get_required_transaction(self.web3, transaction_hash)
        current_transaction_params = extract_valid_transaction_params(current_transaction)
        new_transaction = merge(current_transaction_params, transaction_params)
        return replace_transaction(self.web3, current_transaction, new_transaction)

    def send_transaction_munger(self, transaction: TxParams) -> Tuple[TxParams]:
        # TODO: move to middleware
        if 'from' not in transaction and is_checksum_address(self.default_account):
            transaction = assoc(transaction, 'from', self.default_account)

        # TODO: move gas estimation in middleware
        if 'gas' not in transaction:
            transaction = assoc(
                transaction,
                'gas',
                get_buffered_gas_estimate(self.web3, transaction),
            )
        return (transaction,)

    send_transaction: Method[Callable[[TxParams], HexBytes]] = Method(
        RPC.eth_sendTransaction,
        mungers=[send_transaction_munger]
    )

    send_raw_transaction: Method[Callable[[Union[HexStr, bytes]], HexBytes]] = Method(
        RPC.eth_sendRawTransaction,
        mungers=[default_root_munger],
    )

    def sign_munger(
        self,
        account: Union[Address, ChecksumAddress, ENS],
        data: Union[int, bytes] = None,
        hexstr: HexStr = None,
        text: str = None
    ) -> Tuple[Union[Address, ChecksumAddress, ENS], HexStr]:
        message_hex = to_hex(data, hexstr=hexstr, text=text)
        return (account, message_hex)

    sign: Method[Callable[..., HexStr]] = Method(
        RPC.eth_sign,
        mungers=[sign_munger],
    )

    sign_transaction: Method[Callable[[TxParams], SignedTx]] = Method(
        RPC.eth_signTransaction,
        mungers=[default_root_munger],
    )

    signTypedData: Method[Callable[..., HexStr]] = Method(
        RPC.eth_signTypedData,
        mungers=[default_root_munger],
    )

    def call_munger(
        self,
        transaction: TxParams,
        block_identifier: Optional[BlockIdentifier] = None
    ) -> Tuple[TxParams, BlockIdentifier]:
        # TODO: move to middleware
        if 'from' not in transaction and is_checksum_address(self.default_account):
            transaction = assoc(transaction, 'from', self.default_account)

        # TODO: move to middleware
        if block_identifier is None:
            block_identifier = self.default_block

        return (transaction, block_identifier)

    call: Method[Callable[..., Union[bytes, bytearray]]] = Method(
        RPC.eth_call,
        mungers=[call_munger]
    )

    def estimate_gas_munger(
        self,
        transaction: TxParams,
        block_identifier: Optional[BlockIdentifier] = None
    ) -> Sequence[Union[TxParams, BlockIdentifier]]:
        if 'from' not in transaction and is_checksum_address(self.default_account):
            transaction = assoc(transaction, 'from', self.default_account)

        if block_identifier is None:
            params: Sequence[Union[TxParams, BlockIdentifier]] = [transaction]
        else:
            params = [transaction, block_identifier]

        return params

    estimateGas: Method[Callable[..., Wei]] = Method(
        RPC.eth_estimateGas,
        mungers=[estimate_gas_munger]
    )

    def filter_munger(
        self,
        filter_params: Optional[Union[str, FilterParams]] = None,
        filter_id: Optional[HexStr] = None
    ) -> Union[List[FilterParams], List[HexStr], List[str]]:
        if filter_id and filter_params:
            raise TypeError(
                "Ambiguous invocation: provide either a `filter_params` or a `filter_id` argument. "
                "Both were supplied."
            )
        if isinstance(filter_params, dict):
            return [filter_params]
        elif is_string(filter_params):
            if filter_params in ['latest', 'pending']:
                return [filter_params]
            else:
                raise ValueError(
                    "The filter API only accepts the values of `pending` or "
                    "`latest` for string based filters"
                )
        elif filter_id and not filter_params:
            return [filter_id]
        else:
            raise TypeError("Must provide either filter_params as a string or "
                            "a valid filter object, or a filter_id as a string "
                            "or hex.")

    filter: Method[Callable[..., Any]] = Method(
        method_choice_depends_on_args=select_filter_method(
            if_new_block_filter=RPC.eth_newBlockFilter,
            if_new_pending_transaction_filter=RPC.eth_newPendingTransactionFilter,
            if_new_filter=RPC.eth_newFilter,
        ),
        mungers=[filter_munger],
    )

    getFilterChanges: Method[Callable[[HexStr], List[LogReceipt]]] = Method(
        RPC.eth_getFilterChanges,
        mungers=[default_root_munger]
    )

    getFilterLogs: Method[Callable[[HexStr], List[LogReceipt]]] = Method(
        RPC.eth_getFilterLogs,
        mungers=[default_root_munger]
    )

    get_logs: Method[Callable[[FilterParams], List[LogReceipt]]] = Method(
        RPC.eth_getLogs,
        mungers=[default_root_munger]
    )

    submitHashrate: Method[Callable[[int, _Hash32], bool]] = Method(
        RPC.eth_submitHashrate,
        mungers=[default_root_munger],
    )

    submit_work: Method[Callable[[int, _Hash32, _Hash32], bool]] = Method(
        RPC.eth_submitWork,
        mungers=[default_root_munger],
    )

    uninstall_filter: Method[Callable[[HexStr], bool]] = Method(
        RPC.eth_uninstallFilter,
        mungers=[default_root_munger],
    )

    @overload
    def contract(self, address: None = None, **kwargs: Any) -> Type[Contract]: ...  # noqa: E704,E501

    @overload  # noqa: F811
    def contract(self, address: Union[Address, ChecksumAddress, ENS], **kwargs: Any) -> Contract: ...  # noqa: E704,E501

    def contract(  # noqa: F811
        self, address: Optional[Union[Address, ChecksumAddress, ENS]] = None, **kwargs: Any
    ) -> Union[Type[Contract], Contract]:
        ContractFactoryClass = kwargs.pop('ContractFactoryClass', self.defaultContractFactory)

        ContractFactory = ContractFactoryClass.factory(self.web3, **kwargs)

        if address:
            return ContractFactory(address)
        else:
            return ContractFactory

    @deprecated_for("set_contract_factory")
    def setContractFactory(
        self, contractFactory: Type[Union[Contract, ConciseContract, ContractCaller]]
    ) -> None:
        return self.set_contract_factory(contractFactory)

    def set_contract_factory(
        self, contractFactory: Type[Union[Contract, ConciseContract, ContractCaller]]
    ) -> None:
        self.defaultContractFactory = contractFactory

    def getCompilers(self) -> NoReturn:
        raise DeprecationWarning("This method has been deprecated as of EIP 1474.")

    getWork: Method[Callable[[], List[HexBytes]]] = Method(
        RPC.eth_getWork,
        mungers=None,
    )

    def generateGasPrice(self, transaction_params: Optional[TxParams] = None) -> Optional[Wei]:
        if self.gasPriceStrategy:
            return self.gasPriceStrategy(self.web3, transaction_params)
        return None

    def setGasPriceStrategy(self, gas_price_strategy: GasPriceStrategy) -> None:
        self.gasPriceStrategy = gas_price_strategy

    # Deprecated Methods
    getBalance = DeprecatedMethod(get_balance, 'getBalance', 'get_balance')
    getStorageAt = DeprecatedMethod(get_storage_at, 'getStorageAt', 'get_storage_at')
    getBlock = DeprecatedMethod(get_block, 'getBlock', 'get_block')
    getBlockTransactionCount = DeprecatedMethod(get_block_transaction_count,
                                                'getBlockTransactionCount',
                                                'get_block_transaction_count')
    getCode = DeprecatedMethod(get_code, 'getCode', 'get_code')
    getProof = DeprecatedMethod(get_proof, 'getProof', 'get_proof')
    getTransaction = DeprecatedMethod(get_transaction, 'getTransaction', 'get_transaction')
    getTransactionByBlock = DeprecatedMethod(get_transaction_by_block,
                                             'getTransactionByBlock',
                                             'get_transaction_by_block')
    getTransactionCount = DeprecatedMethod(get_transaction_count,
                                           'getTransactionCount',
                                           'get_transaction_count')
    getUncleByBlock = DeprecatedMethod(get_uncle_by_block, 'getUncleByBlock', 'get_uncle_by_block')
    getUncleCount = DeprecatedMethod(get_uncle_count, 'getUncleCount', 'get_uncle_count')
    sendTransaction = DeprecatedMethod(send_transaction, 'sendTransaction', 'send_transaction')
    signTransaction = DeprecatedMethod(sign_transaction, 'signTransaction', 'sign_transaction')
<<<<<<< HEAD
    submitWork = DeprecatedMethod(submit_work, 'submitWork', 'submit_work')
=======
    getLogs = DeprecatedMethod(get_logs, 'getLogs', 'get_logs')
>>>>>>> e6ec8889
    sendRawTransaction = DeprecatedMethod(send_raw_transaction,
                                          'sendRawTransaction',
                                          'send_raw_transaction')
    getTransactionReceipt = DeprecatedMethod(get_transaction_receipt,
                                             'getTransactionReceipt',
                                             'get_transaction_receipt')
    uninstallFilter = DeprecatedMethod(uninstall_filter, 'uninstallFilter', 'uninstall_filter')<|MERGE_RESOLUTION|>--- conflicted
+++ resolved
@@ -689,11 +689,8 @@
     getUncleCount = DeprecatedMethod(get_uncle_count, 'getUncleCount', 'get_uncle_count')
     sendTransaction = DeprecatedMethod(send_transaction, 'sendTransaction', 'send_transaction')
     signTransaction = DeprecatedMethod(sign_transaction, 'signTransaction', 'sign_transaction')
-<<<<<<< HEAD
     submitWork = DeprecatedMethod(submit_work, 'submitWork', 'submit_work')
-=======
     getLogs = DeprecatedMethod(get_logs, 'getLogs', 'get_logs')
->>>>>>> e6ec8889
     sendRawTransaction = DeprecatedMethod(send_raw_transaction,
                                           'sendRawTransaction',
                                           'send_raw_transaction')
