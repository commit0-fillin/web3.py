--- conflicted
+++ resolved
@@ -192,19 +192,12 @@
 
     def __init__(self, ipc_path=None, timeout=10, *args, **kwargs):
         if ipc_path is None:
-<<<<<<< HEAD
-            self.ipc_path = get_default_ipc_path(testnet)
-        elif isinstance(ipc_path, str) or isinstance(ipc_path, pathlib.Path):
-            self.ipc_path = str(pathlib.Path(ipc_path).expanduser().resolve())
+            self.ipc_path = get_default_ipc_path()
+        elif isinstance(ipc_path, str) or isinstance(ipc_path, Path):
+            self.ipc_path = str(Path(ipc_path).expanduser().resolve())
         else:
             raise TypeError("ipc_path must be of type string or pathlib.Path")
-=======
-            self.ipc_path = get_default_ipc_path()
-        else:
-            if isinstance(ipc_path, Path):
-                ipc_path = str(ipc_path.resolve())
-            self.ipc_path = ipc_path
->>>>>>> b687f200
+
 
         self.timeout = timeout
         self._lock = threading.Lock()
